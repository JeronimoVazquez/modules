--- conflicted
+++ resolved
@@ -1210,15 +1210,13 @@
   - modules/maxbin2/**
   - tests/modules/maxbin2/**
 
-<<<<<<< HEAD
 maxquant/lfq:
   - modules/maxquant/lfq/**
   - tests/modules/maxquant/lfq/**
-=======
+
 md5sum:
   - modules/md5sum/**
   - tests/modules/md5sum/**
->>>>>>> c6fae2ae
 
 medaka:
   - modules/medaka/**

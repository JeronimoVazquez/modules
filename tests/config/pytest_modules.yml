--- conflicted
+++ resolved
@@ -1214,15 +1214,13 @@
   - modules/meningotype/**
   - tests/modules/meningotype/**
 
-<<<<<<< HEAD
+meryl/count:
+  - modules/meryl/count/**
+  - tests/modules/meryl/count/**
+
 meryl/histogram:
   - modules/meryl/histogram/**
   - tests/modules/meryl/histogram/**
-=======
-meryl/count:
-  - modules/meryl/count/**
-  - tests/modules/meryl/count/**
->>>>>>> 6b8e7ea8
 
 metabat2/jgisummarizebamcontigdepths:
   - modules/metabat2/jgisummarizebamcontigdepths/**

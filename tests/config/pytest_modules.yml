--- conflicted
+++ resolved
@@ -599,15 +599,13 @@
   - modules/ectyper/**
   - tests/modules/ectyper/**
 
-<<<<<<< HEAD
 elprep/merge:
   - modules/elprep/merge/**
   - tests/modules/elprep/merge/**
-=======
+
 elprep/split:
   - modules/elprep/split/**
   - tests/modules/elprep/split/**
->>>>>>> 90b203d3
 
 emmtyper:
   - modules/emmtyper/**

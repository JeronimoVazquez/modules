--- conflicted
+++ resolved
@@ -715,15 +715,13 @@
   - modules/gamma/gamma/**
   - tests/modules/gamma/gamma/**
 
-<<<<<<< HEAD
 gatk/realignertargetcreator:
   - modules/gatk/realignertargetcreator/**
   - tests/modules/gatk/realignertargetcreator/**
-=======
+
 gatk/unifiedgenotyper:
   - modules/gatk/unifiedgenotyper/**
   - tests/modules/gatk/unifiedgenotyper/**
->>>>>>> af890b14
 
 gatk4/applybqsr:
   - modules/gatk4/applybqsr/**

--- conflicted
+++ resolved
@@ -33,11 +33,6 @@
     html = FASTQC_PE.out.html
     zip  = FASTQC_PE.out.zip
 
-<<<<<<< HEAD
-    FASTQC_PE ( input )
 }
 
-// TODO Test e2e
-=======
-}
->>>>>>> 0c9f29e0
+// TODO Test e2e
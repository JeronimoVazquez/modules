--- conflicted
+++ resolved
@@ -1,39 +1,24 @@
 process PARABRICKS_FQ2BAM {
     tag "$meta.id"
-<<<<<<< HEAD
     label 'process_high'
     label 'process_gpu'
     label 'gpu'
     stageInMode 'copy'
-=======
-    label 'gpu'
->>>>>>> 952e0a1f
 
     container "nvcr.io/nvidia/clara/clara-parabricks:4.3.0-1"
 
     input:
-<<<<<<< HEAD
     tuple val(meta), val(read_group), path ( r1_fastq, stageAs: "?/*"), path ( r2_fastq, stageAs: "?/*")
     tuple path(fasta), path(fai)
     tuple val(meta1), path(index)
     path known_sites
     path interval_file
-=======
-    tuple val(meta), val(read_group), path ( r1_fastq, stageAs: "?/*"), path ( r2_fastq, stageAs: "?/*"), path(interval_file)
-    tuple path(fasta), path(fai)
-    path index 
-    path known_sites
->>>>>>> 952e0a1f
 
     output:
     tuple val(meta), path("*.bam"), path("*.bai") , emit: bam_bai
     tuple val(meta), path("qc_metrics/*"), optional: true, emit: qc_metrics
     tuple val(meta), path("*.table"), optional: true, emit: bqsr_table
     tuple val(meta), path("*.duplicate-metrics.txt"), optional: true, emit: duplicate_metrics
-<<<<<<< HEAD
-=======
-    tuple val(meta), path("*.log"), emit: log
->>>>>>> 952e0a1f
     path "versions.yml", emit: versions
 
     when:
@@ -46,21 +31,12 @@
     }
 
     def args = task.ext.args ?: ''
-<<<<<<< HEAD
     def prefix = task.ext.suffix ? "${meta.id}${task.ext.suffix}" : "${meta.id}"    
     def known_sites_command = known_sites ? (known_sites instanceof List ? known_sites.collect { "--knownSites $it" }.join(' ') : "--knownSites ${known_sites}") : ""
     def known_sites_output = known_sites ? "--out-recal-file ${prefix}.table" : ""
     def interval_file_command = interval_file ? (interval_file instanceof List ? interval_file.collect { "--interval-file $it" }.join(' ') : "--interval-file ${interval_file}") : ""
     def num_gpus = task.accelerator ? "--num-gpus $task.accelerator.request" : ''
 
-=======
-    def prefix     = task.ext.suffix ? "${meta.id}${task.ext.suffix}" : "${meta.id}"    
-    def known_sites_command = known_sites ? (known_sites instanceof List ? known_sites.collect { "--knownSites $it" }.join(' ') : "--knownSites ${known_sites}") : ""
-    def known_sites_output = known_sites ? "--out-recal-file ${prefix}.table" : ""
-    def interval_file_command = interval_file ? (interval_file instanceof List ? interval_file.collect { "--interval-file $it" }.join(' ') : "--interval-file ${interval_file}") : ""
-
-    //Example 2: --in-fq sampleX_1_1.fastq.gz sampleX_1_2.fastq.gz "@RGtID:footLB:lib1tPL:bartSM:sampletPU:unit1" --in-fq sampleX_2_1.fastq.gz sampleX_2_2.fastq.gz "@RGtID:foo2tLB:lib1tPL:bartSM:sampletPU:unit2" (edited) 
->>>>>>> 952e0a1f
     def readgroups_string = read_group.collect { rg -> "@RG\\tID:${rg.read_group}__${rg.sample}\\tSM:${rg.sample}\\tPL:${rg.platform}\\tLB:${rg.sample}\\tPU:${rg.read_group}" }
 
     def in_fq_command = meta.single_end 
@@ -80,39 +56,15 @@
     exec 2>&1
 
     INDEX=`find -L ./ -name "*.amb" | sed 's/\\.amb\$//'`
-<<<<<<< HEAD
     cp $fasta \$INDEX
     
-=======
-    # index and fasta need to be in the same dir as files and not symlinks
-    # and have the same base name for pbrun to function
-    # here we copy the index into the staging dir of fasta
-
-    echo \$INDEX
-
-    FASTA_PATH=`readlink -f $fasta`
-    echo \$FASTA_PATH
-
-    cp \$INDEX.amb \$FASTA_PATH.amb
-    cp \$INDEX.ann \$FASTA_PATH.ann
-    cp \$INDEX.bwt \$FASTA_PATH.bwt
-    cp \$INDEX.pac \$FASTA_PATH.pac
-    cp \$INDEX.sa \$FASTA_PATH.sa
-
-    echo "pbrun fq2bam --ref \$INDEX $in_fq_command --read-group-sm $meta.id --out-bam ${prefix}.bam --num-gpus $task.accelerator.request $known_sites_command $known_sites_output $interval_file_command --out-qc-metrics-dir qc_metrics $args"
-
->>>>>>> 952e0a1f
     pbrun \\
         fq2bam \\
         --ref \$INDEX \\
         $in_fq_command \\
         --read-group-sm $meta.id \\
         --out-bam ${prefix}.bam \\
-<<<<<<< HEAD
         $num_gpus \\
-=======
-        --num-gpus $task.accelerator.request \\
->>>>>>> 952e0a1f
         $known_sites_command \\
         $known_sites_output \\
         $interval_file_command \\

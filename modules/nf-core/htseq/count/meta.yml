---
name: "htseq_count"
description: count how many reads map to each feature
keywords:
  - htseq
  - count
  - gtf
  - annotation
tools:
  - "htseq/count":
      description: "HTSeq is a Python library to facilitate processing and analysis of data from high-throughput sequencing (HTS) experiments."
      homepage: "https://htseq.readthedocs.io/en/latest/"
      documentation: "https://htseq.readthedocs.io/en/latest/index.html"
      doi: "10.1093/bioinformatics/btu638"
      licence: "['GPL v3']"

input:
  - meta1:
      type: map
      description: |
        Groovy Map containing sample information
        e.g. `[ id:'test', single_end:false ]`
  - meta2:
      type: map
      description: |
        .gtf file information
<<<<<<< HEAD
        e.g. `[ id:'test' ]`
  - input:
=======
        e.g. `[ id:'test']`
  - bam:
>>>>>>> f4ebb729
      type: file
      description: Sorted BAM/CRAM/SAM file
      pattern: "*.{bam,cram,sam}"
  - index:
      type: file
      description: Contains indexed bam file
      pattern: "*.bai"
  - gtf:
      type: file
      description: Contains the features in the GTF format
      pattern: "*.gtf"

output:
  - meta:
      type: map
      description: |
        Groovy Map containing sample information
        e.g. `[ id:'test', single_end:false ]`
  - txt:
      type: file
      description: File containing feature counts output
      pattern: ".txt"

authors:
  - "@zehrahazalsezer"<|MERGE_RESOLUTION|>--- conflicted
+++ resolved
@@ -15,7 +15,7 @@
       licence: "['GPL v3']"
 
 input:
-  - meta1:
+  - meta:
       type: map
       description: |
         Groovy Map containing sample information
@@ -24,13 +24,8 @@
       type: map
       description: |
         .gtf file information
-<<<<<<< HEAD
         e.g. `[ id:'test' ]`
   - input:
-=======
-        e.g. `[ id:'test']`
-  - bam:
->>>>>>> f4ebb729
       type: file
       description: Sorted BAM/CRAM/SAM file
       pattern: "*.{bam,cram,sam}"

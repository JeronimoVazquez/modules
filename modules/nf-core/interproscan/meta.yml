--- conflicted
+++ resolved
@@ -27,13 +27,9 @@
         type: file
         description: Input fasta file containing the amino acid or dna query sequences
         pattern: "*.{fa,fasta,fa.gz,fasta.gz}"
-<<<<<<< HEAD
   - - interproscan_db:
-=======
         ontologies:
           - edam: http://edamontology.org/format_1929 # FASTA
-  - - interproscan_database:
->>>>>>> d9552cd0
         type: directory
         description: Path to the interproscan database (untarred
           http://ftp.ebi.ac.uk/pub/software/unix/iprscan/5/${version_major}-${version_minor}/interproscan-${version_major}-${version_minor}-64-bit.tar.gz)
@@ -46,13 +42,10 @@
           type: file
           description: Tab separated file containing with detailed hits
           pattern: "*.{tsv}"
-<<<<<<< HEAD
       - "*.tsv.gz":
-=======
           ontologies:
             - edam: http://edamontology.org/format_3475 # TSV
       - "*.tsv":
->>>>>>> d9552cd0
           type: file
           description: Tab separated file containing with detailed hits
           pattern: "*.{tsv}"
@@ -63,13 +56,9 @@
           type: file
           description: XML file containing with detailed hits
           pattern: "*.{xml}"
-<<<<<<< HEAD
       - "*.xml.gz":
-=======
           ontologies:
             - edam: http://edamontology.org/format_2332 # XML
-      - "*.xml":
->>>>>>> d9552cd0
           type: file
           description: XML file containing with detailed hits
           pattern: "*.{xml}"
@@ -80,13 +69,9 @@
           type: file
           description: GFF3 file containing with detailed hits
           pattern: "*.{gff3}"
-<<<<<<< HEAD
       - "*.gff3.gz":
-=======
           ontologies:
             - edam: http://edamontology.org/format_1975 # GFF3
-      - "*.gff3":
->>>>>>> d9552cd0
           type: file
           description: GFF3 file containing with detailed hits
           pattern: "*.{gff3}"
@@ -97,13 +82,9 @@
           type: file
           description: JSON file containing with detailed hits
           pattern: "*.{json}"
-<<<<<<< HEAD
       - "*.json.gz":
-=======
           ontologies:
             - edam: http://edamontology.org/format_3464 # JSON
-      - "*.json":
->>>>>>> d9552cd0
           type: file
           description: JSON file containing with detailed hits
           pattern: "*.{json}"

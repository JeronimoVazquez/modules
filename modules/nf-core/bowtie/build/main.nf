process BOWTIE_BUILD {
    tag "${meta.id}"
    label 'process_high'

    conda "${moduleDir}/environment.yml"
<<<<<<< HEAD
    container "${workflow.containerEngine == 'singularity' && !task.ext.singularity_pull_docker_container
        ? 'https://community-cr-prod.seqera.io/docker/registry/v2/blobs/sha256/c8/c8c0819a9b1f520c49c933e667ae50de2a0730ece4c8b9efe79ac5e403963a9f/data'
        : 'community.wave.seqera.io/library/bowtie_samtools:e1a14e1ce4e0170d'}"
=======
    container "${ workflow.containerEngine == 'singularity' && !task.ext.singularity_pull_docker_container ?
        'https://community-cr-prod.seqera.io/docker/registry/v2/blobs/sha256/6f/6f5ca09fd5aab931d9b87c532c69e0122ce5ff8ec88732f906e12108d48425e9/data' :
        'community.wave.seqera.io/library/bowtie_htslib_samtools:e1e242368ffcb5d3' }"
>>>>>>> 6b36f8e5

    input:
    tuple val(meta), path(fasta)

    output:
    tuple val(meta), path('bowtie'), emit: index
    path "versions.yml", emit: versions

    when:
    task.ext.when == null || task.ext.when

    script:
    def prefix = task.ext.prefix ?: "${meta.id}"
    """
    mkdir -p bowtie
    bowtie-build --threads ${task.cpus} ${fasta} bowtie/${prefix}

    cat <<-END_VERSIONS > versions.yml
    "${task.process}":
        bowtie: \$(echo \$(bowtie --version 2>&1) | sed 's/^.*bowtie-align-s version //; s/ .*\$//')
    END_VERSIONS
    """

    stub:
    def prefix = task.ext.prefix ?: "${meta.id}"
    """
    mkdir -p bowtie
    touch bowtie/${prefix}.1.ebwt
    touch bowtie/${prefix}.2.ebwt
    touch bowtie/${prefix}.3.ebwt
    touch bowtie/${prefix}.4.ebwt
    touch bowtie/${prefix}.rev.1.ebwt
    touch bowtie/${prefix}.rev.2.ebwt

    cat <<-END_VERSIONS > versions.yml
    "${task.process}":
        bowtie: \$(echo \$(bowtie --version 2>&1) | sed 's/^.*bowtie-align-s version //; s/ .*\$//')
    END_VERSIONS
    """
}<|MERGE_RESOLUTION|>--- conflicted
+++ resolved
@@ -3,15 +3,9 @@
     label 'process_high'
 
     conda "${moduleDir}/environment.yml"
-<<<<<<< HEAD
-    container "${workflow.containerEngine == 'singularity' && !task.ext.singularity_pull_docker_container
-        ? 'https://community-cr-prod.seqera.io/docker/registry/v2/blobs/sha256/c8/c8c0819a9b1f520c49c933e667ae50de2a0730ece4c8b9efe79ac5e403963a9f/data'
-        : 'community.wave.seqera.io/library/bowtie_samtools:e1a14e1ce4e0170d'}"
-=======
     container "${ workflow.containerEngine == 'singularity' && !task.ext.singularity_pull_docker_container ?
         'https://community-cr-prod.seqera.io/docker/registry/v2/blobs/sha256/6f/6f5ca09fd5aab931d9b87c532c69e0122ce5ff8ec88732f906e12108d48425e9/data' :
         'community.wave.seqera.io/library/bowtie_htslib_samtools:e1e242368ffcb5d3' }"
->>>>>>> 6b36f8e5
 
     input:
     tuple val(meta), path(fasta)

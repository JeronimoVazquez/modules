--- conflicted
+++ resolved
@@ -21,10 +21,6 @@
     script:
     def args = task.ext.args ?: ''
     def prefix = task.ext.prefix ?: "${meta.id}"
-<<<<<<< HEAD
-    def VERSION = '0.5.0'
-=======
->>>>>>> ac53f65c
     def db_args = db ? "--db ${db}" : ""
     if (!tool) {
         error('Tool not provided.')
@@ -50,11 +46,6 @@
     stub:
     def args = task.ext.args ?: ''
     def prefix = task.ext.prefix ?: "${meta.id}"
-<<<<<<< HEAD
-    def VERSION = '0.5.0'
-    // WARN: Version information not provided by tool on CLI. Please update this string when bumping container versions.
-=======
->>>>>>> ac53f65c
     if (!tool) {
         error('Tool not provided.')
     }

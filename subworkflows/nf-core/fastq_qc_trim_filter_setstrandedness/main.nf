--- conflicted
+++ resolved
@@ -111,10 +111,7 @@
     stranded_threshold   // float: The fraction of stranded reads that must be assigned to a strandedness for confident assignment. Must be at least 0.5
     unstranded_threshold // float: The difference in fraction of stranded reads assigned to 'forward' and 'reverse' below which a sample is classified as 'unstranded'
     skip_linting         // boolean: true/false
-<<<<<<< HEAD
-=======
     fastp_merge          // boolean: true/false: whether to stitch paired end reads together in FASTP output
->>>>>>> 790fd2ed
 
     main:
 

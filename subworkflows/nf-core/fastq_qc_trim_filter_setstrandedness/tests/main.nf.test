--- conflicted
+++ resolved
@@ -56,10 +56,7 @@
                 input[20] = 0.8            // stranded_threshold
                 input[21] = 0.1            // unstranded_threshold
                 input[22] = false          // skip_linting
-<<<<<<< HEAD
-=======
                 input[23] = true           // fastp_merge
->>>>>>> 790fd2ed
                 """
             }
         }
@@ -125,10 +122,7 @@
                 input[20] = 0.8            // stranded_threshold
                 input[21] = 0.1            // unstranded_threshold
                 input[22] = false          // skip_linting
-<<<<<<< HEAD
-=======
                 input[23] = true           // fastp_merge
->>>>>>> 790fd2ed
                 """
             }
         }

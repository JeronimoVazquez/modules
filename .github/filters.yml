bandage_image:
  - software/bandage/image/**
  - tests/software/bandage/image/**

<<<<<<< HEAD
bcftools_bgzip:
  - software/bowtie/bgzip/**
  - tests/software/bcftools/bgzip**

bcftools_consensus:
  - software/bowtie/consesus/**
  - tests/software/bcftools/consesus**

bcftools_filter:
  - software/bowtie/filter/**
  - tests/software/bcftools/filter**

bcftools_isec:
  - software/bowtie/isec/**
  - tests/software/bcftools/isec**

bcftools_stats:
  - software/bowtie/stats/**
  - tests/software/bcftools/stats**

bcftools_tabix:
  - software/bowtie/tabix/**
  - tests/software/bcftools/tabix**
=======
bedtools_complement:
  - software/bedtools/complement/**
  - tests/software/bedtools/complement/**

bedtools_genomecov:
  - software/bedtools/genomecov/**
  - tests/software/bedtools/genomecov/**

bedtools_intersect:
  - software/bedtools/intersect/**
  - tests/software/bedtools/intersect/**

bedtools_merge:
  - software/bedtools/merge/**
  - tests/software/bedtools/merge/**

bedtools_slop:
  - software/bedtools/slop/**
  - tests/software/bedtools/slop/**

bedtools_sort:
  - software/bedtools/sort/**
  - tests/software/bedtools/sort/**

bowtie:
  - software/bowtie/build/**
  - tests/software/bowtie/build/**
>>>>>>> d29ef5c5

bowtie_align:
  - software/bowtie/align/**
  - software/bowtie/build/**
  - tests/software/bowtie/align/**

bowtie2:
  - software/bowtie2/build/**
  - tests/software/bowtie2/build/**

bowtie2_align:
  - software/bowtie2/align/**
  - software/bowtie2/build/**
  - tests/software/bowtie2/align/**

bwa_index:
  - software/bwa/index/**
  - tests/software/bwa/index/**

bwa_mem:
  - software/bwa/mem/**
  - tests/software/bwa/mem/**

cutadapt:
  - software/cutadapt/**
  - tests/software/cutadapt/**

dsh_filterbed:
  - software/dsh/filterbed/**
  - tests/software/dsh/filterbed/**

dsh_splitbed:
  - software/dsh/splitbed/**
  - tests/software/dsh/splitbed/**

fastp:
  - software/fastp/**
  - tests/software/fastp/**

fastqc:
  - software/fastqc/**
  - tests/software/fastqc/**

gffread:
  - software/gffread/**
  - tests/software/gffread/**

minimap2_align:
  - software/minimap2/align/**
  - tests/software/minimap2/align/**

multiqc:
  - software/fastqc/**
  - software/multiqc/**
  - tests/software/multiqc/**

pangolin:
  - software/pangolin/**
  - tests/software/pangolin/**

picard_collectmultiplemetrics:
  - software/picard/collectmultiplemetrics/**
  - tests/software/picard/collectmultiplemetrics/**

picard_markduplicates:
  - software/picard/markduplicates/**
  - tests/software/picard/markduplicates/**

picard_mergesamfiles:
  - software/picard/mergesamfiles/**
  - tests/software/picard/mergesamfiles/**

preseq_lcextrap:
  - software/preseq/lcextrap/**
  - tests/software/preseq/lcextrap/**

quast:
  - software/quast/**
  - tests/software/quast/**

salmon_index:
  - software/salmon/index/**
  - tests/software/salmon/index/**

salmon_quant:
  - software/salmon/quant/**
  - tests/software/salmon/quant/**

samtools_flagstat:
  - software/samtools/flagstat/**
  - tests/software/samtools/flagstat/**

samtools_idxstats:
  - software/samtools/idxstats/**
  - tests/software/samtools/idxstats/**

samtools_index:
  - software/samtools/index/**
  - tests/software/samtools/index/**

samtools_mpileup:
  - software/samtools/mpileup/**
  - tests/software/samtools/mpileup/**

samtools_sort:
  - software/samtools/sort/**
  - tests/software/samtools/sort/**

samtools_stats:
  - software/samtools/stats/**
  - tests/software/samtools/stats/**

samtools_view:
  - software/samtools/view/**
  - tests/software/samtools/view/**

seacr_callpeak:
  - software/seacr/callpeak/**
  - tests/software/seacr/callpeak/**

star_align:
  - software/star/align/**
  - tests/software/star/align/**

star_genomegenerate:
  - software/star/genomegenerate/**
  - tests/software/star/genomegenerate/**

stringtie:
  - software/stringtie/**
  - tests/software/stringtie/**

tool_subtool:
  - software/TOOL/SUBTOOL/**
  - tests/software/TOOL/SUBTOOL/**

trimgalore:
  - software/trimgalore/**
  - tests/software/trimgalore/**

ucsc_bedgraphtobigwig:
  - software/ucsc/bedgraphtobigwig/**
  - tests/software/ucsc/bedgraphtobigwig/**<|MERGE_RESOLUTION|>--- conflicted
+++ resolved
@@ -2,31 +2,6 @@
   - software/bandage/image/**
   - tests/software/bandage/image/**
 
-<<<<<<< HEAD
-bcftools_bgzip:
-  - software/bowtie/bgzip/**
-  - tests/software/bcftools/bgzip**
-
-bcftools_consensus:
-  - software/bowtie/consesus/**
-  - tests/software/bcftools/consesus**
-
-bcftools_filter:
-  - software/bowtie/filter/**
-  - tests/software/bcftools/filter**
-
-bcftools_isec:
-  - software/bowtie/isec/**
-  - tests/software/bcftools/isec**
-
-bcftools_stats:
-  - software/bowtie/stats/**
-  - tests/software/bcftools/stats**
-
-bcftools_tabix:
-  - software/bowtie/tabix/**
-  - tests/software/bcftools/tabix**
-=======
 bedtools_complement:
   - software/bedtools/complement/**
   - tests/software/bedtools/complement/**
@@ -54,7 +29,6 @@
 bowtie:
   - software/bowtie/build/**
   - tests/software/bowtie/build/**
->>>>>>> d29ef5c5
 
 bowtie_align:
   - software/bowtie/align/**

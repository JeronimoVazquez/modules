name: "nf-test Action"
description: "Runs nf-test with common setup steps"
inputs:
  profile:
    description: "Profile to use"
    required: true
  shard:
    description: "Shard number for this CI job"
    required: true
  total_shards:
    description: "Total number of test shards(NOT the total number of matrix jobs)"
    required: true
  paths:
    description: "Test paths"
    required: true

runs:
  using: "composite"
  steps:
    - uses: actions/setup-java@c5195efecf7bdfc987ee8bae7a71cb8b11521c00 # v4
      with:
        distribution: "temurin"
        java-version: "17"

    - name: Set up Nextflow
      uses: nf-core/setup-nextflow@v2
      with:
        version: "${{ env.NXF_VERSION }}"

    - name: Set up Python
      uses: actions/setup-python@a26af69be951a213d495a4c3e4e4022e16d87065 # v5
      with:
        python-version: "3.13"

    - name: Set up nf-test
      uses: nf-core/setup-nf-test@v1
      with:
        version: "${{ env.NFT_VER }}"
        install-pdiff: true

<<<<<<< HEAD
=======
    - name: Setup apptainer
      if: contains(inputs.profile, 'singularity')
      uses: eWaterCycle/setup-apptainer@3f706d898c9db585b1d741b4692e66755f3a1b40 #v2

>>>>>>> 6b36f8e5
    - name: Set up Singularity
      if: contains(inputs.profile, 'singularity')
      shell: bash
      run: |
        sudo apt update
        sudo apt install -y software-properties-common
        sudo add-apt-repository -y ppa:apptainer/ppa
        sudo apt update
        sudo apt install -y apptainer-suid
        mkdir -p $NXF_SINGULARITY_CACHEDIR
        mkdir -p $NXF_SINGULARITY_LIBRARYDIR

    - name: Set up Conda
      if: ${{contains(inputs.profile, 'conda')}}
      uses: conda-incubator/setup-miniconda@505e6394dae86d6a5c7fbb6e3fb8938e3e863830 # v3
      with:
        auto-update-conda: true
        conda-solver: libmamba
        conda-remove-defaults: true

    # Set up secrets
    - name: Set up Nextflow secrets
      if: env.SENTIEON_ENCRYPTION_KEY != '' && env.SENTIEON_LICENSE_MESSAGE != ''
      shell: bash
      run: |
        python -m pip install cryptography
        nextflow secrets set SENTIEON_AUTH_DATA $(python3 tests/modules/nf-core/sentieon/license_message.py encrypt --key "$SENTIEON_ENCRYPTION_KEY" --message "$SENTIEON_LICENSE_MESSAGE")

      # TODO Skip failing conda tests and document their failures
      # https://github.com/nf-core/modules/issues/7017
    - name: Run nf-test
      id: run-nf-test
      shell: bash
      env:
        SENTIEON_LICSRVR_IP: ${{ env.SENTIEON_LICSRVR_IP }}
        SENTIEON_AUTH_MECH: "GitHub Actions - token"
      run: |
        NFT_WORKDIR=~ \
        NFT_DIFF=pdiff \
        NFT_DIFF_ARGS="--line-numbers --expand-tabs=2"

        nf-test test \
          --profile=${{ inputs.profile }} \
          --tap=test.tap \
          --verbose \
          --ci \
          --shard ${{ inputs.shard }}/${{ inputs.total_shards }} \
          --filter process,workflow \
          ${{ inputs.paths }}

          # Save the absolute path of the test.tap file to the output
          echo "tap_file_path=$(realpath test.tap)" >> $GITHUB_OUTPUT

    - name: Generate test summary
      if: ${{ failure() && steps.run-nf-test.conclusion == 'failure' }}
      shell: bash
      run: |
        # Add header if it doesn't exist (using a token file to track this)
        if [ ! -f ".summary_header" ]; then
          echo "# 🚀 nf-test Results" >> $GITHUB_STEP_SUMMARY
          echo "" >> $GITHUB_STEP_SUMMARY
          echo "| Status | Test Name | Profile | Shard |" >> $GITHUB_STEP_SUMMARY
          echo "|:------:|-----------|---------|-------|" >> $GITHUB_STEP_SUMMARY
          touch .summary_header
        fi

        if [ -f test.tap ]; then
          while IFS= read -r line; do
            if [[ $line =~ ^ok ]]; then
              test_name="${line#ok }"
              # Remove the test number from the beginning
              test_name="${test_name#* }"
              echo "| ✅ | ${test_name} | ${{ inputs.profile }} | ${{ inputs.shard }}/${{ inputs.total_shards }} |" >> $GITHUB_STEP_SUMMARY
            elif [[ $line =~ ^not\ ok ]]; then
              test_name="${line#not ok }"
              # Remove the test number from the beginning
              test_name="${test_name#* }"
              echo "| ❌ | ${test_name} | ${{ inputs.profile }} | ${{ inputs.shard }}/${{ inputs.total_shards }} |" >> $GITHUB_STEP_SUMMARY
            fi
          done < test.tap
        else
          echo "| ⚠️ | No test results found | ${{ inputs.profile }} | ${{ inputs.shard }}/${{ inputs.total_shards }} |" >> $GITHUB_STEP_SUMMARY
        fi

    - name: Clean up
      if: always()
      shell: bash
      run: |
        sudo rm -rf /home/ubuntu/tests/<|MERGE_RESOLUTION|>--- conflicted
+++ resolved
@@ -38,13 +38,10 @@
         version: "${{ env.NFT_VER }}"
         install-pdiff: true
 
-<<<<<<< HEAD
-=======
     - name: Setup apptainer
       if: contains(inputs.profile, 'singularity')
       uses: eWaterCycle/setup-apptainer@3f706d898c9db585b1d741b4692e66755f3a1b40 #v2
 
->>>>>>> 6b36f8e5
     - name: Set up Singularity
       if: contains(inputs.profile, 'singularity')
       shell: bash
